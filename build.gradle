--- conflicted
+++ resolved
@@ -86,15 +86,13 @@
     group = project.mavenGroup
     archivesBaseName = project.modArchivesBaseName
 
-<<<<<<< HEAD
-    // Include plugins by default
-    rootProject.ext.includeDefaultPlugins = (System.getenv("INCLUDE_DEFAULT_PLUGINS") ?: "true").toBoolean()
-=======
     project.ext.mavenArtifactId = "${archivesBaseName}-${project.name}"
     project.ext.mavenVersion = isSnapshot
             ? "${version.substring(0, version.length() - SNAPSHOT_SUFFIX.length())}-SNAPSHOT"
             : version
->>>>>>> 234ad197
+
+    // Include plugins by default
+    project.ext.includeDefaultPlugins = (System.getenv("INCLUDE_DEFAULT_PLUGINS") ?: "true").toBoolean()
 
     tasks.withType(JavaCompile) {
         options.encoding = "UTF-8"
