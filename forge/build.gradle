/*
 * MoreMcmeta is a Minecraft mod expanding texture animation capabilities.
 * Copyright (C) 2021 soir20
 *
 * This program is free software: you can redistribute it and/or modify
 * it under the terms of the GNU Lesser General Public License as published by
 * the Free Software Foundation version 3 of the License.
 *
 * This program is distributed in the hope that it will be useful,
 * but WITHOUT ANY WARRANTY; without even the implied warranty of
 * MERCHANTABILITY or FITNESS FOR A PARTICULAR PURPOSE.  See the
 * GNU Lesser General Public License for more details.
 *
 * You should have received a copy of the GNU Lesser General Public License
 * along with this program.  If not, see <https://www.gnu.org/licenses/>.
 */

plugins {
    id "com.github.johnrengelman.shadow" version "7.1.2"
    id "com.matthewprenger.cursegradle" version "1.4.0"
    id "com.modrinth.minotaur" version "2.3.1"
}

architectury {
    platformSetupLoomIde()
    forge()
}

configurations {
    common
    shadowCommon // Don't use shadow from the shadow plugin because we don't want IDEA to index this.
    compileClasspath.extendsFrom common
    runtimeClasspath.extendsFrom common
    developmentForge.extendsFrom common
}

dependencies {
    forge "net.minecraftforge:forge:${rootProject.minecraftVersion}-${rootProject.forgeVersion}"

<<<<<<< HEAD
    implementation(project(path: ":common", configuration: "dev")) {
        transitive = false
    }
    developmentForge(project(path: ":common", configuration: "dev")) {
        transitive = false
    }
    shadowCommon(project(path: ":common", configuration: "transformProductionForge")) {
        transitive = false
    }

    if (project.includeDefaultPlugins) {
        // TODO: include default plugins here
    }
=======
    common(project(path: ":common", configuration: "namedElements")) { transitive false }
    shadowCommon(project(path: ":common", configuration: "transformProductionForge")) { transitive false }

    testImplementation(project(path: ":common"))
>>>>>>> 78adb8d2
}

processResources {
    inputs.property "version", project.version

    filesMatching("META-INF/mods.toml") {
        expand "version": project.version
    }
}

shadowJar {
    exclude "fabric.mod.json"
    exclude "architectury.common.json"

    configurations = [project.configurations.shadowCommon]
    classifier "dev-shadow"
}

remapJar {
    input.set shadowJar.archiveFile
    dependsOn shadowJar
<<<<<<< HEAD
    classifier project.includeDefaultPlugins ? "forge" : "forge-no-plugins"
=======
    classifier null
>>>>>>> 78adb8d2
}

jar {
    classifier "dev"
}

sourcesJar {
    def commonSources = project(":common").sourcesJar
    dependsOn commonSources
    from commonSources.archiveFile.map { zipTree(it) }
}

components.java {
    withVariantsFromConfiguration(project.configurations.shadowRuntimeElements) {
        skip()
    }
}

publishing {
    publications {
        mavenForge(MavenPublication) {
            artifactId = "${archivesBaseName}-${version}-${project.name}"

            if (project.isSnapshot) {
                version = project.version + "-SNAPSHOT"
            }

            from components.java
        }
    }

    repositories {
        maven {
            name = "GitHubPackages"
            url = "https://maven.pkg.github.com/soir20/MoreMcmeta"
            credentials {
                username = System.getenv("GITHUB_ACTOR")
                password = System.getenv("GITHUB_TOKEN")
            }
        }
    }
}

if (System.getenv("CURSEFORGE_TOKEN") != null) {
    curseforge {
        apiKey = System.getenv("CURSEFORGE_TOKEN")
        project {
            id = project.forgeCurseForgeId
            releaseType = "release"
            addGameVersion "Forge"
            addGameVersion "Java $project.javaVersion"
            addGameVersion project.minecraftVersion
            mainArtifact(remapJar.archiveFile) {
                displayName = "v$version"
            }
            changelog = System.getenv("CHANGELOG")
            changelogType = "markdown"
        }
    }
}

if (System.getenv("MODRINTH_TOKEN") != null) {
    modrinth {
        token = System.getenv("MODRINTH_TOKEN")
        projectId = "moremcmeta"
        changelog = System.getenv("CHANGELOG")
        versionNumber = "v$version-forge"
        versionType = "release"
        uploadFile = remapJar
        gameVersions = [project.minecraftVersion]
        loaders = ["forge"]
    }
}<|MERGE_RESOLUTION|>--- conflicted
+++ resolved
@@ -37,26 +37,14 @@
 dependencies {
     forge "net.minecraftforge:forge:${rootProject.minecraftVersion}-${rootProject.forgeVersion}"
 
-<<<<<<< HEAD
-    implementation(project(path: ":common", configuration: "dev")) {
-        transitive = false
-    }
-    developmentForge(project(path: ":common", configuration: "dev")) {
-        transitive = false
-    }
-    shadowCommon(project(path: ":common", configuration: "transformProductionForge")) {
-        transitive = false
-    }
+    common(project(path: ":common", configuration: "namedElements")) { transitive false }
+    shadowCommon(project(path: ":common", configuration: "transformProductionForge")) { transitive false }
+
+    testImplementation(project(path: ":common"))
 
     if (project.includeDefaultPlugins) {
         // TODO: include default plugins here
     }
-=======
-    common(project(path: ":common", configuration: "namedElements")) { transitive false }
-    shadowCommon(project(path: ":common", configuration: "transformProductionForge")) { transitive false }
-
-    testImplementation(project(path: ":common"))
->>>>>>> 78adb8d2
 }
 
 processResources {
@@ -78,11 +66,7 @@
 remapJar {
     input.set shadowJar.archiveFile
     dependsOn shadowJar
-<<<<<<< HEAD
-    classifier project.includeDefaultPlugins ? "forge" : "forge-no-plugins"
-=======
     classifier null
->>>>>>> 78adb8d2
 }
 
 jar {
